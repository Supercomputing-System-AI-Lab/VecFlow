# Dependency list for https://github.com/rapidsai/dependency-file-generator
files:
  all:
    output: conda
    matrix:
      cuda: ["11.8", "12.5"]
      arch: [x86_64, aarch64]
    includes:
      - build
      - rapids_build
      - build_py_cuvs
      - cuda
      - cuda_version
      - depends_on_pylibraft
      - depends_on_librmm
      - develop
      - checks
      - build_wheels
      - test_libcuvs
      - docs
      - run_py_cuvs
      - test_python_common
      - test_py_cuvs
      - cupy
      - rust
  bench_ann:
    output: conda
    matrix:
      cuda: ["11.8", "12.5"]
      arch: [x86_64, aarch64]
    includes:
      - rapids_build
      - build_py_cuvs
      - cuda
      - cuda_version
      - depends_on_pylibraft
      - depends_on_librmm
      - develop
      - bench
      - bench_python
      - rapids_build_setuptools
      - cupy
  test_cpp:
    output: none
    includes:
      - cuda_version
      - test_libcuvs
  test_python:
    output: none
    includes:
      - cuda_version
      - py_version
      - test_python_common
      - test_py_cuvs
      - cupy
  checks:
    output: none
    includes:
      - checks
      - py_version
  docs:
    output: none
    includes:
      - cuda_version
      - cupy
      - docs
      - py_version
      - rust
      - rapids_build
      - cuda
  rust:
    output: none
    includes:
      - cuda_version
      - rapids_build
      - cuda
      - rust
  py_build_cuvs:
    output: pyproject
    pyproject_dir: python/cuvs
    extras:
      table: build-system
    includes:
      - build
  py_rapids_build_cuvs:
    output: pyproject
    pyproject_dir: python/cuvs
    extras:
      table: tool.rapids-build-backend
      key: requires
    includes:
      - rapids_build
      - build_py_cuvs
  py_run_cuvs:
    output: pyproject
    pyproject_dir: python/cuvs
    extras:
      table: project
    includes:
      - cuda_wheels
      - run_py_cuvs
      - depends_on_pylibraft
  py_test_cuvs:
    output: pyproject
    pyproject_dir: python/cuvs
    extras:
      table: project.optional-dependencies
      key: test
    includes:
      - test_python_common
      - test_py_cuvs
      - cupy
  py_build_cuvs_bench:
    output: pyproject
    pyproject_dir: python/cuvs_bench
    extras:
      table: build-system
    includes:
      - rapids_build_setuptools
  py_rapids_build_cuvs_bench:
    output: pyproject
    pyproject_dir: python/cuvs_bench
    extras:
      table: tool.rapids-build-backend
      key: requires
    includes: []
  py_run_cuvs_bench:
    output: pyproject
    pyproject_dir: python/cuvs_bench
    extras:
      table: project
    includes:
      - bench_python
channels:
  - rapidsai
  - rapidsai-nightly
  - dask/label/dev
  - conda-forge
  - nvidia
dependencies:
  build:
    common:
      - output_types: [conda, requirements, pyproject]
        packages:
          - rapids-build-backend>=0.3.0,<0.4.0.dev0
      - output_types: [conda]
        packages:
          - scikit-build-core>=0.10.0
      - output_types: [requirements, pyproject]
        packages:
          - scikit-build-core[pyproject]>=0.10.0
  rapids_build:
    common:
      - output_types: [conda, requirements, pyproject]
        packages:
          - &cmake_ver cmake>=3.26.4,!=3.30.0
          - cython>=3.0.0
          - ninja
      - output_types: [conda]
        packages:
          - c-compiler
          - cxx-compiler
          - nccl>=2.19
    specific:
      - output_types: conda
        matrices:
          - matrix:
              arch: x86_64
            packages:
              - gcc_linux-64=11.*
              - sysroot_linux-64==2.17
          - matrix:
              arch: aarch64
            packages:
              - gcc_linux-aarch64=11.*
              - sysroot_linux-aarch64==2.17
      - output_types: conda
        matrices:
          - matrix: {cuda: "12.*"}
            packages: [cuda-nvcc]
          - matrix: {cuda: "11.8", arch: x86_64}
            packages: [nvcc_linux-64=11.8]
          - matrix: {cuda: "11.8", arch: aarch64}
            packages: [nvcc_linux-aarch64=11.8]
          - matrix: {cuda: "11.5", arch: x86_64}
            packages: [nvcc_linux-64=11.5]
          - matrix: {cuda: "11.5", arch: aarch64}
            packages: [nvcc_linux-aarch64=11.5]
          - matrix: {cuda: "11.4", arch: x86_64}
            packages: [nvcc_linux-64=11.4]
          - matrix: {cuda: "11.4", arch: aarch64}
            packages: [nvcc_linux-aarch64=11.4]
          - matrix: {cuda: "11.2", arch: x86_64}
            packages: [nvcc_linux-64=11.2]
          - matrix: {cuda: "11.2", arch: aarch64}
            packages: [nvcc_linux-aarch64=11.2]

  rapids_build_setuptools:
    common:
      - output_types: [conda, requirements, pyproject]
        packages:
          - &rapids_build_backend rapids-build-backend>=0.3.0,<0.4.0.dev0
          - setuptools
          - wheel

  build_py_cuvs:
    common:
      - output_types: [conda]
        packages:
          - dlpack>=0.8,<1.0
    specific:
      - output_types: [conda, requirements, pyproject]
        matrices:
          - matrix:
              cuda: "12.*"
            packages:
              - &cuda_python12 cuda-python>=12.0,<13.0a0,<=12.6.0
          - matrix:
              cuda: "11.*"
            packages:
              - &cuda_python11 cuda-python>=11.7.1,<12.0a0,<=11.8.3
          - matrix:
            packages:
              - &cuda_python cuda-python
  checks:
    common:
      - output_types: [conda, requirements]
        packages:
          - pre-commit
  develop:
    common:
      - output_types: conda
        packages:
          - clang==16.0.6
          - clang-tools=16.0.6
  cuda_version:
    specific:
      - output_types: conda
        matrices:
          - matrix:
              cuda: "11.2"
            packages:
              - cuda-version=11.2
          - matrix:
              cuda: "11.4"
            packages:
              - cuda-version=11.4
          - matrix:
              cuda: "11.5"
            packages:
              - cuda-version=11.5
          - matrix:
              cuda: "11.8"
            packages:
              - cuda-version=11.8
          - matrix:
              cuda: "12.0"
            packages:
              - cuda-version=12.0
          - matrix:
              cuda: "12.2"
            packages:
              - cuda-version=12.2
          - matrix:
              cuda: "12.5"
            packages:
              - cuda-version=12.5
  cuda:
    specific:
      - output_types: conda
        matrices:
          - matrix:
              cuda: "12.*"
            packages:
              - cuda-nvtx-dev
              - cuda-cudart-dev
              - cuda-profiler-api
              - libcublas-dev
              - libcurand-dev
              - libcusolver-dev
              - libcusparse-dev
          - matrix:
              cuda: "11.8"
            packages:
              - cudatoolkit
              - cuda-nvtx=11.8
              - cuda-profiler-api=11.8.86
              - libcublas-dev=11.11.3.6
              - libcublas=11.11.3.6
              - libcurand-dev=10.3.0.86
              - libcurand=10.3.0.86
              - libcusolver-dev=11.4.1.48
              - libcusolver=11.4.1.48
              - libcusparse-dev=11.7.5.86
              - libcusparse=11.7.5.86
          - matrix:
              cuda: "11.5"
            packages:
              - cudatoolkit
              - cuda-nvtx=11.5
              - cuda-profiler-api>=11.4.240,<=11.8.86 # use any `11.x` version since pkg is missing several CUDA/arch packages
              - libcublas-dev>=11.7.3.1,<=11.7.4.6
              - libcublas>=11.7.3.1,<=11.7.4.6
              - libcurand-dev>=10.2.6.48,<=10.2.7.107
              - libcurand>=10.2.6.48,<=10.2.7.107
              - libcusolver-dev>=11.2.1.48,<=11.3.2.107
              - libcusolver>=11.2.1.48,<=11.3.2.107
              - libcusparse-dev>=11.7.0.31,<=11.7.0.107
              - libcusparse>=11.7.0.31,<=11.7.0.107
          - matrix:
              cuda: "11.4"
            packages:
              - cudatoolkit
              - &cudanvtx114 cuda-nvtx=11.4
              - cuda-profiler-api>=11.4.240,<=11.8.86 # use any `11.x` version since pkg is missing several CUDA/arch packages
              - &libcublas_dev114 libcublas-dev>=11.5.2.43,<=11.6.5.2
              - &libcublas114 libcublas>=11.5.2.43,<=11.6.5.2
              - &libcurand_dev114 libcurand-dev>=10.2.5.43,<=10.2.5.120
              - &libcurand114 libcurand>=10.2.5.43,<=10.2.5.120
              - &libcusolver_dev114 libcusolver-dev>=11.2.0.43,<=11.2.0.120
              - &libcusolver114 libcusolver>=11.2.0.43,<=11.2.0.120
              - &libcusparse_dev114 libcusparse-dev>=11.6.0.43,<=11.6.0.120
              - &libcusparse114 libcusparse>=11.6.0.43,<=11.6.0.120
          - matrix:
              cuda: "11.2"
            packages:
              - cudatoolkit
              - *cudanvtx114
              - cuda-profiler-api>=11.4.240,<=11.8.86 # use any `11.x` version since pkg is missing several CUDA/arch packages
              # The NVIDIA channel doesn't publish pkgs older than 11.4 for these libs,
              # so 11.2 uses 11.4 packages (the oldest available).
              - *libcublas_dev114
              - *libcublas114
              - *libcurand_dev114
              - *libcurand114
              - *libcusolver_dev114
              - *libcusolver114
              - *libcusparse_dev114
              - *libcusparse114
  cuda_wheels:
    specific:
      - output_types: pyproject
        matrices:
          - matrix:
              cuda: "12.*"
              use_cuda_wheels: "true"
            packages:
              - nvidia-cublas-cu12
              - nvidia-curand-cu12
              - nvidia-cusolver-cu12
              - nvidia-cusparse-cu12
          # CUDA 11 does not provide wheels, so use the system libraries instead
          - matrix:
              cuda: "11.*"
              use_cuda_wheels: "true"
            packages:
          # if use_cuda_wheels=false is provided, do not add dependencies on any CUDA wheels
          # (e.g. for DLFW and pip devcontainers)
          - matrix:
              use_cuda_wheels: "false"
            packages:
          # if no matching matrix selectors passed, list the unsuffixed packages
          # (just as a source of documentation, as this populates pyproject.toml in source control)
          - matrix:
            packages:
              - nvidia-cublas
              - nvidia-curand
              - nvidia-cusolver
              - nvidia-cusparse

  cupy:
    common:
      - output_types: conda
        packages:
          - cupy>=12.0.0
    specific:
      - output_types: [requirements, pyproject]
        matrices:
          - matrix: {cuda: "12.*"}
            packages:
              - cupy-cuda12x>=12.0.0
          - matrix: {cuda: "11.*"}
            packages:
              - cupy-cuda11x>=12.0.0
          - {matrix: null, packages: [cupy-cuda11x>=12.0.0]}

  test_libcuvs:
    common:
      - output_types: [conda]
        packages:
          - *cmake_ver
          - openblas
  docs:
    common:
      - output_types: [conda]
        packages:
          - breathe
          - doxygen>=1.8.20
          - graphviz
          - ipython
          - numpydoc
          - pydata-sphinx-theme
          - recommonmark
          - sphinx-copybutton
          - sphinx-markdown-tables
  rust:
    common:
      - output_types: [conda]
        packages:
          - make
          - rust
          # clang/liblclang only needed for bindgen support
          - clang
          - libclang
  build_wheels:
    common:
      - output_types: [requirements, pyproject]
        packages:
          - wheel
          - setuptools
  py_version:
    specific:
      - output_types: conda
        matrices:
          - matrix:
              py: "3.10"
            packages:
              - python=3.10
          - matrix:
              py: "3.11"
            packages:
              - python=3.11
          - matrix:
              py: "3.12"
            packages:
              - python=3.12
          - matrix:
            packages:
              - python>=3.10,<3.13
  run_py_cuvs:
    common:
      - output_types: [conda, requirements, pyproject]
        packages:
          - &numpy numpy>=1.23,<3.0a0
    specific:
      - output_types: [conda, requirements, pyproject]
        matrices:
          - matrix:
              cuda: "12.*"
            packages:
              - *cuda_python12
          - matrix:
              cuda: "11.*"
            packages:
              - *cuda_python11
          - matrix:
            packages:
              - *cuda_python
  test_python_common:
    common:
      - output_types: [conda, requirements, pyproject]
        packages:
          - pytest==7.*
          - pytest-cov
  test_py_cuvs:
    common:
      - output_types: [conda, requirements, pyproject]
        packages:
          - scikit-learn
  bench:
    common:
      - output_types: [conda, pyproject, requirements]
        packages:
          - nlohmann_json>=3.11.2
          - glog>=0.6.0
          - h5py>=3.8.0
          - benchmark>=1.8.2
          - openblas
          - libcuvs==24.12.*,>=0.0.0a0
  bench_python:
    common:
      - output_types: [conda, pyproject, requirements]
        packages:
          - click
          - cuvs==24.12.*,>=0.0.0a0
          - matplotlib
          - pandas
          - pyyaml
  depends_on_librmm:
    common:
      - output_types: conda
        packages:
<<<<<<< HEAD
          - &librmm_unsuffixed librmm==24.10.*
=======
          - &librmm_unsuffixed librmm==24.12.*,>=0.0.0a0
>>>>>>> cf2885c9
      - output_types: requirements
        packages:
          # pip recognizes the index as a global option for the requirements.txt file
          - --extra-index-url=https://pypi.nvidia.com
          - --extra-index-url=https://pypi.anaconda.org/rapidsai-wheels-nightly/simple
    specific:
      - output_types: [requirements, pyproject]
        matrices:
          - matrix:
              cuda: "12.*"
              cuda_suffixed: "true"
            packages:
<<<<<<< HEAD
              - librmm-cu12==24.10.*
=======
              - librmm-cu12==24.12.*,>=0.0.0a0
>>>>>>> cf2885c9
          - matrix:
              cuda: "11.*"
              cuda_suffixed: "true"
            packages:
<<<<<<< HEAD
              - librmm-cu11==24.10.*
=======
              - librmm-cu11==24.12.*,>=0.0.0a0
>>>>>>> cf2885c9
          - {matrix: null, packages: [*librmm_unsuffixed]}
  depends_on_pylibraft:
    common:
      - output_types: conda
        packages:
<<<<<<< HEAD
          - &pylibraft_unsuffixed pylibraft==24.10.*
=======
          - &pylibraft_unsuffixed pylibraft==24.12.*,>=0.0.0a0
>>>>>>> cf2885c9
      - output_types: requirements
        packages:
          # pip recognizes the index as a global option for the requirements.txt file
          - --extra-index-url=https://pypi.nvidia.com
          - --extra-index-url=https://pypi.anaconda.org/rapidsai-wheels-nightly/simple
    specific:
      - output_types: [requirements, pyproject]
        matrices:
          - matrix:
              cuda: "12.*"
              cuda_suffixed: "true"
            packages:
<<<<<<< HEAD
              - pylibraft-cu12==24.10.*
=======
              - pylibraft-cu12==24.12.*,>=0.0.0a0
>>>>>>> cf2885c9
          - matrix:
              cuda: "11.*"
              cuda_suffixed: "true"
            packages:
<<<<<<< HEAD
              - pylibraft-cu11==24.10.*
=======
              - pylibraft-cu11==24.12.*,>=0.0.0a0
>>>>>>> cf2885c9
          - {matrix: null, packages: [*pylibraft_unsuffixed]}<|MERGE_RESOLUTION|>--- conflicted
+++ resolved
@@ -490,11 +490,7 @@
     common:
       - output_types: conda
         packages:
-<<<<<<< HEAD
-          - &librmm_unsuffixed librmm==24.10.*
-=======
           - &librmm_unsuffixed librmm==24.12.*,>=0.0.0a0
->>>>>>> cf2885c9
       - output_types: requirements
         packages:
           # pip recognizes the index as a global option for the requirements.txt file
@@ -507,30 +503,18 @@
               cuda: "12.*"
               cuda_suffixed: "true"
             packages:
-<<<<<<< HEAD
-              - librmm-cu12==24.10.*
-=======
               - librmm-cu12==24.12.*,>=0.0.0a0
->>>>>>> cf2885c9
           - matrix:
               cuda: "11.*"
               cuda_suffixed: "true"
             packages:
-<<<<<<< HEAD
-              - librmm-cu11==24.10.*
-=======
               - librmm-cu11==24.12.*,>=0.0.0a0
->>>>>>> cf2885c9
           - {matrix: null, packages: [*librmm_unsuffixed]}
   depends_on_pylibraft:
     common:
       - output_types: conda
         packages:
-<<<<<<< HEAD
-          - &pylibraft_unsuffixed pylibraft==24.10.*
-=======
           - &pylibraft_unsuffixed pylibraft==24.12.*,>=0.0.0a0
->>>>>>> cf2885c9
       - output_types: requirements
         packages:
           # pip recognizes the index as a global option for the requirements.txt file
@@ -543,18 +527,10 @@
               cuda: "12.*"
               cuda_suffixed: "true"
             packages:
-<<<<<<< HEAD
-              - pylibraft-cu12==24.10.*
-=======
               - pylibraft-cu12==24.12.*,>=0.0.0a0
->>>>>>> cf2885c9
           - matrix:
               cuda: "11.*"
               cuda_suffixed: "true"
             packages:
-<<<<<<< HEAD
-              - pylibraft-cu11==24.10.*
-=======
               - pylibraft-cu11==24.12.*,>=0.0.0a0
->>>>>>> cf2885c9
           - {matrix: null, packages: [*pylibraft_unsuffixed]}