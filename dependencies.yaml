# Dependency list for https://github.com/rapidsai/dependency-file-generator
files:
  all:
    output: conda
    matrix:
      cuda: ["11.8", "12.5"]
      arch: [x86_64, aarch64]
    includes:
      - build
      - rapids_build
      - build_py_cuvs
      - cuda
      - cuda_version
      - depends_on_pylibraft
      - depends_on_librmm
      - develop
      - checks
      - build_wheels
      - test_libcuvs
      - docs
      - run_py_cuvs
      - test_python_common
      - test_py_cuvs
      - cupy
      - rust
  bench_ann:
    output: conda
    matrix:
      cuda: ["11.8", "12.5"]
      arch: [x86_64, aarch64]
    includes:
      - rapids_build
      - build_py_cuvs
      - cuda
      - cuda_version
      - depends_on_pylibraft
      - depends_on_librmm
      - develop
      - bench
      - bench_python
      - rapids_build_setuptools
  test_cpp:
    output: none
    includes:
      - cuda_version
      - test_libcuvs
  test_python:
    output: none
    includes:
      - cuda_version
      - py_version
      - test_python_common
      - test_py_cuvs
      - cupy
  checks:
    output: none
    includes:
      - checks
      - py_version
  docs:
    output: none
    includes:
      - cuda_version
      - cupy
      - docs
      - py_version
      - rust
      - rapids_build
      - cuda
  rust:
    output: none
    includes:
      - cuda_version
      - rapids_build
      - cuda
      - rust
  py_build_py_cuvs:
    output: pyproject
    pyproject_dir: python/cuvs
    extras:
      table: build-system
    includes:
      - build
  py_rapids_build_py_cuvs:
    output: pyproject
    pyproject_dir: python/cuvs
    extras:
      table: tool.rapids-build-backend
      key: requires
    includes:
      - rapids_build
      - build_py_cuvs
  py_run_py_cuvs:
    output: pyproject
    pyproject_dir: python/cuvs
    extras:
      table: project
    includes:
      - cuda_wheels
      - run_py_cuvs
      - depends_on_pylibraft
  py_test_py_cuvs:
    output: pyproject
    pyproject_dir: python/cuvs
    extras:
      table: project.optional-dependencies
      key: test
    includes:
      - test_python_common
      - test_py_cuvs
      - cupy
  py_build_cuvs_bench:
    output: pyproject
    pyproject_dir: python/cuvs_bench
    extras:
      table: build-system
    includes:
      - rapids_build_setuptools
  py_rapids_build_py_cuvs_bench:
    output: pyproject
    pyproject_dir: python/cuvs_bench
    extras:
      table: tool.rapids-build-backend
      key: requires
    includes: []
  py_run_cuvs_bench:
    output: pyproject
    pyproject_dir: python/cuvs_bench
    extras:
      table: project
    includes:
      - bench_python
channels:
  - rapidsai
  - rapidsai-nightly
  - dask/label/dev
  - conda-forge
  - nvidia
dependencies:
  build:
    common:
      - output_types: [conda, requirements, pyproject]
        packages:
          - rapids-build-backend>=0.3.0,<0.4.0.dev0
      - output_types: [conda]
        packages:
          - scikit-build-core>=0.10.0
      - output_types: [requirements, pyproject]
        packages:
          - scikit-build-core[pyproject]>=0.10.0
  rapids_build:
    common:
      - output_types: [conda, requirements, pyproject]
        packages:
          - &cmake_ver cmake>=3.26.4,!=3.30.0
          - cython>=3.0.0
          - ninja
      - output_types: [conda]
        packages:
          - c-compiler
          - cxx-compiler
          - nccl>=2.19
    specific:
      - output_types: conda
        matrices:
          - matrix:
              arch: x86_64
            packages:
              - gcc_linux-64=11.*
              - sysroot_linux-64==2.17
          - matrix:
              arch: aarch64
            packages:
              - gcc_linux-aarch64=11.*
              - sysroot_linux-aarch64==2.17
      - output_types: conda
        matrices:
          - matrix: {cuda: "12.*"}
            packages: [cuda-nvcc]
          - matrix: {cuda: "11.8", arch: x86_64}
            packages: [nvcc_linux-64=11.8]
          - matrix: {cuda: "11.8", arch: aarch64}
            packages: [nvcc_linux-aarch64=11.8]
          - matrix: {cuda: "11.5", arch: x86_64}
            packages: [nvcc_linux-64=11.5]
          - matrix: {cuda: "11.5", arch: aarch64}
            packages: [nvcc_linux-aarch64=11.5]
          - matrix: {cuda: "11.4", arch: x86_64}
            packages: [nvcc_linux-64=11.4]
          - matrix: {cuda: "11.4", arch: aarch64}
            packages: [nvcc_linux-aarch64=11.4]
          - matrix: {cuda: "11.2", arch: x86_64}
            packages: [nvcc_linux-64=11.2]
          - matrix: {cuda: "11.2", arch: aarch64}
            packages: [nvcc_linux-aarch64=11.2]

  rapids_build_setuptools:
    common:
      - output_types: [conda, requirements, pyproject]
        packages:
          - &rapids_build_backend rapids-build-backend>=0.3.0,<0.4.0.dev0
          - setuptools
          - wheel

  build_py_cuvs:
    common:
      - output_types: [conda]
        packages:
<<<<<<< HEAD
          - &rmm_unsuffixed rmm==24.8.*
          - &pylibraft_unsuffixed pylibraft==24.8.*
=======
>>>>>>> 5836a81c
          - dlpack>=0.8,<1.0
    specific:
      - output_types: [conda, requirements, pyproject]
        matrices:
          - matrix:
              cuda: "12.*"
            packages:
              - &cuda_python12 cuda-python>=12.0,<13.0a0
          - matrix:
              cuda: "11.*"
            packages:
              - &cuda_python11 cuda-python>=11.7.1,<12.0a0
          - matrix:
            packages:
              - &cuda_python cuda-python
<<<<<<< HEAD
      - output_types: [requirements, pyproject]
        matrices:
          - matrix:
              cuda: "12.*"
              cuda_suffixed: "true"
            packages:
              - &rmm_cu12 rmm-cu12==24.8.*
              - &pylibraft_cu12 pylibraft-cu12==24.8.*
          - matrix:
              cuda: "11.*"
              cuda_suffixed: "true"
            packages:
              - &rmm_cu11 rmm-cu11==24.8.*
              - &pylibraft_cu11 pylibraft-cu11==24.8.*
          - {matrix: null, packages: [*rmm_unsuffixed, *pylibraft_unsuffixed] }
=======
>>>>>>> 5836a81c
  checks:
    common:
      - output_types: [conda, requirements]
        packages:
          - pre-commit
  develop:
    common:
      - output_types: conda
        packages:
          - clang==16.0.6
          - clang-tools=16.0.6
  cuda_version:
    specific:
      - output_types: conda
        matrices:
          - matrix:
              cuda: "11.2"
            packages:
              - cuda-version=11.2
          - matrix:
              cuda: "11.4"
            packages:
              - cuda-version=11.4
          - matrix:
              cuda: "11.5"
            packages:
              - cuda-version=11.5
          - matrix:
              cuda: "11.8"
            packages:
              - cuda-version=11.8
          - matrix:
              cuda: "12.0"
            packages:
              - cuda-version=12.0
          - matrix:
              cuda: "12.2"
            packages:
              - cuda-version=12.2
          - matrix:
              cuda: "12.5"
            packages:
              - cuda-version=12.5
  cuda:
    specific:
      - output_types: conda
        matrices:
          - matrix:
              cuda: "12.*"
            packages:
              - cuda-nvtx-dev
              - cuda-cudart-dev
              - cuda-profiler-api
              - libcublas-dev
              - libcurand-dev
              - libcusolver-dev
              - libcusparse-dev
          - matrix:
              cuda: "11.8"
            packages:
              - cudatoolkit
              - cuda-nvtx=11.8
              - cuda-profiler-api=11.8.86
              - libcublas-dev=11.11.3.6
              - libcublas=11.11.3.6
              - libcurand-dev=10.3.0.86
              - libcurand=10.3.0.86
              - libcusolver-dev=11.4.1.48
              - libcusolver=11.4.1.48
              - libcusparse-dev=11.7.5.86
              - libcusparse=11.7.5.86
          - matrix:
              cuda: "11.5"
            packages:
              - cudatoolkit
              - cuda-nvtx=11.5
              - cuda-profiler-api>=11.4.240,<=11.8.86 # use any `11.x` version since pkg is missing several CUDA/arch packages
              - libcublas-dev>=11.7.3.1,<=11.7.4.6
              - libcublas>=11.7.3.1,<=11.7.4.6
              - libcurand-dev>=10.2.6.48,<=10.2.7.107
              - libcurand>=10.2.6.48,<=10.2.7.107
              - libcusolver-dev>=11.2.1.48,<=11.3.2.107
              - libcusolver>=11.2.1.48,<=11.3.2.107
              - libcusparse-dev>=11.7.0.31,<=11.7.0.107
              - libcusparse>=11.7.0.31,<=11.7.0.107
          - matrix:
              cuda: "11.4"
            packages:
              - cudatoolkit
              - &cudanvtx114 cuda-nvtx=11.4
              - cuda-profiler-api>=11.4.240,<=11.8.86 # use any `11.x` version since pkg is missing several CUDA/arch packages
              - &libcublas_dev114 libcublas-dev>=11.5.2.43,<=11.6.5.2
              - &libcublas114 libcublas>=11.5.2.43,<=11.6.5.2
              - &libcurand_dev114 libcurand-dev>=10.2.5.43,<=10.2.5.120
              - &libcurand114 libcurand>=10.2.5.43,<=10.2.5.120
              - &libcusolver_dev114 libcusolver-dev>=11.2.0.43,<=11.2.0.120
              - &libcusolver114 libcusolver>=11.2.0.43,<=11.2.0.120
              - &libcusparse_dev114 libcusparse-dev>=11.6.0.43,<=11.6.0.120
              - &libcusparse114 libcusparse>=11.6.0.43,<=11.6.0.120
          - matrix:
              cuda: "11.2"
            packages:
              - cudatoolkit
              - *cudanvtx114
              - cuda-profiler-api>=11.4.240,<=11.8.86 # use any `11.x` version since pkg is missing several CUDA/arch packages
              # The NVIDIA channel doesn't publish pkgs older than 11.4 for these libs,
              # so 11.2 uses 11.4 packages (the oldest available).
              - *libcublas_dev114
              - *libcublas114
              - *libcurand_dev114
              - *libcurand114
              - *libcusolver_dev114
              - *libcusolver114
              - *libcusparse_dev114
              - *libcusparse114
  cuda_wheels:
    specific:
      - output_types: pyproject
        matrices:
          - matrix:
              cuda: "12.*"
              use_cuda_wheels: "true"
            packages:
              - nvidia-cublas-cu12
              - nvidia-curand-cu12
              - nvidia-cusolver-cu12
              - nvidia-cusparse-cu12
          # CUDA 11 does not provide wheels, so use the system libraries instead
          - matrix:
              cuda: "11.*"
              use_cuda_wheels: "true"
            packages:
          # if use_cuda_wheels=false is provided, do not add dependencies on any CUDA wheels
          # (e.g. for DLFW and pip devcontainers)
          - matrix:
              use_cuda_wheels: "false"
            packages:
          # if no matching matrix selectors passed, list the unsuffixed packages
          # (just as a source of documentation, as this populates pyproject.toml in source control)
          - matrix:
            packages:
              - nvidia-cublas
              - nvidia-curand
              - nvidia-cusolver
              - nvidia-cusparse

  cupy:
    common:
      - output_types: conda
        packages:
          - cupy>=12.0.0
    specific:
      - output_types: [requirements, pyproject]
        matrices:
          - matrix: {cuda: "12.*"}
            packages:
              - cupy-cuda12x>=12.0.0
          - matrix: {cuda: "11.*"}
            packages:
              - cupy-cuda11x>=12.0.0
          - {matrix: null, packages: [cupy-cuda11x>=12.0.0]}

  test_libcuvs:
    common:
      - output_types: [conda]
        packages:
          - *cmake_ver
          - openblas
  docs:
    common:
      - output_types: [conda]
        packages:
          - breathe
          - doxygen>=1.8.20
          - graphviz
          - ipython
          - numpydoc
          - pydata-sphinx-theme
          - recommonmark
          - sphinx-copybutton
          - sphinx-markdown-tables
  rust:
    common:
      - output_types: [conda]
        packages:
          - make
          - rust
          # clang/liblclang only needed for bindgen support
          - clang
          - libclang
  build_wheels:
    common:
      - output_types: [requirements, pyproject]
        packages:
          - wheel
          - setuptools
  py_version:
    specific:
      - output_types: conda
        matrices:
          - matrix:
              py: "3.10"
            packages:
              - python=3.10
          - matrix:
              py: "3.11"
            packages:
              - python=3.11
          - matrix:
              py: "3.12"
            packages:
              - python=3.12
          - matrix:
            packages:
              - python>=3.10,<3.13
  run_py_cuvs:
    common:
      - output_types: [conda, requirements, pyproject]
        packages:
          - &numpy numpy>=1.23,<3.0a0
    specific:
      - output_types: [conda, requirements, pyproject]
        matrices:
          - matrix:
              cuda: "12.*"
            packages:
              - *cuda_python12
          - matrix:
              cuda: "11.*"
            packages:
              - *cuda_python11
          - matrix:
            packages:
              - *cuda_python
  test_python_common:
    common:
      - output_types: [conda, requirements, pyproject]
        packages:
          - pytest==7.*
          - pytest-cov
  test_py_cuvs:
    common:
      - output_types: [conda, requirements, pyproject]
        packages:
          - scikit-learn
  bench:
    common:
      - output_types: [conda, pyproject, requirements]
        packages:
          - hnswlib=0.6.2
          - nlohmann_json>=3.11.2
          - glog>=0.6.0
          - h5py>=3.8.0
          - benchmark>=1.8.2
          - openblas
  bench_python:
    common:
      - output_types: [conda, pyproject, requirements]
        packages:
          - click
          - matplotlib
          - pandas
          - pyyaml
  depends_on_librmm:
    common:
      - output_types: conda
        packages:
          - &librmm_unsuffixed librmm==24.10.*,>=0.0.0a0
      - output_types: requirements
        packages:
          # pip recognizes the index as a global option for the requirements.txt file
          - --extra-index-url=https://pypi.nvidia.com
          - --extra-index-url=https://pypi.anaconda.org/rapidsai-wheels-nightly/simple
    specific:
      - output_types: [requirements, pyproject]
        matrices:
          - matrix:
              cuda: "12.*"
              cuda_suffixed: "true"
            packages:
              - librmm-cu12==24.10.*,>=0.0.0a0
          - matrix:
              cuda: "11.*"
              cuda_suffixed: "true"
            packages:
              - librmm-cu11==24.10.*,>=0.0.0a0
          - {matrix: null, packages: [*librmm_unsuffixed]}
  depends_on_pylibraft:
    common:
      - output_types: conda
        packages:
          - &pylibraft_unsuffixed pylibraft==24.10.*,>=0.0.0a0
      - output_types: requirements
        packages:
          # pip recognizes the index as a global option for the requirements.txt file
          - --extra-index-url=https://pypi.nvidia.com
          - --extra-index-url=https://pypi.anaconda.org/rapidsai-wheels-nightly/simple
    specific:
      - output_types: [requirements, pyproject]
        matrices:
          - matrix:
              cuda: "12.*"
              cuda_suffixed: "true"
            packages:
              - pylibraft-cu12==24.10.*,>=0.0.0a0
          - matrix:
              cuda: "11.*"
              cuda_suffixed: "true"
            packages:
              - pylibraft-cu11==24.10.*,>=0.0.0a0
          - {matrix: null, packages: [*pylibraft_unsuffixed]}<|MERGE_RESOLUTION|>--- conflicted
+++ resolved
@@ -206,11 +206,6 @@
     common:
       - output_types: [conda]
         packages:
-<<<<<<< HEAD
-          - &rmm_unsuffixed rmm==24.8.*
-          - &pylibraft_unsuffixed pylibraft==24.8.*
-=======
->>>>>>> 5836a81c
           - dlpack>=0.8,<1.0
     specific:
       - output_types: [conda, requirements, pyproject]
@@ -226,24 +221,6 @@
           - matrix:
             packages:
               - &cuda_python cuda-python
-<<<<<<< HEAD
-      - output_types: [requirements, pyproject]
-        matrices:
-          - matrix:
-              cuda: "12.*"
-              cuda_suffixed: "true"
-            packages:
-              - &rmm_cu12 rmm-cu12==24.8.*
-              - &pylibraft_cu12 pylibraft-cu12==24.8.*
-          - matrix:
-              cuda: "11.*"
-              cuda_suffixed: "true"
-            packages:
-              - &rmm_cu11 rmm-cu11==24.8.*
-              - &pylibraft_cu11 pylibraft-cu11==24.8.*
-          - {matrix: null, packages: [*rmm_unsuffixed, *pylibraft_unsuffixed] }
-=======
->>>>>>> 5836a81c
   checks:
     common:
       - output_types: [conda, requirements]
