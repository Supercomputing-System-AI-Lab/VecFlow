--- conflicted
+++ resolved
@@ -45,19 +45,11 @@
 - openblas
 - pre-commit
 - pydata-sphinx-theme
-<<<<<<< HEAD
-- pylibraft==24.8.*
-=======
 - pylibraft==24.10.*,>=0.0.0a0
->>>>>>> 5836a81c
 - pytest-cov
 - pytest==7.*
 - rapids-build-backend>=0.3.0,<0.4.0.dev0
 - recommonmark
-<<<<<<< HEAD
-- rmm==24.8.*
-=======
->>>>>>> 5836a81c
 - rust
 - scikit-build-core>=0.10.0
 - scikit-learn
