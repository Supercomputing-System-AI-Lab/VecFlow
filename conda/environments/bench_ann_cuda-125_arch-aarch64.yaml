--- conflicted
+++ resolved
@@ -31,23 +31,15 @@
 - libcurand-dev
 - libcusolver-dev
 - libcusparse-dev
-<<<<<<< HEAD
-- librmm==24.10.*
-=======
 - libcuvs==24.12.*,>=0.0.0a0
 - librmm==24.12.*,>=0.0.0a0
->>>>>>> cf2885c9
 - matplotlib
 - nccl>=2.19
 - ninja
 - nlohmann_json>=3.11.2
 - openblas
 - pandas
-<<<<<<< HEAD
-- pylibraft==24.10.*
-=======
 - pylibraft==24.12.*,>=0.0.0a0
->>>>>>> cf2885c9
 - pyyaml
 - rapids-build-backend>=0.3.0,<0.4.0.dev0
 - setuptools
